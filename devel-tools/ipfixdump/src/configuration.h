--- conflicted
+++ resolved
@@ -103,11 +103,7 @@
 	 */
 	AST* createOperationElement(pugi::xml_node operation, pugi::xml_document &doc);
 
-<<<<<<< HEAD
-        int searchForTableParts();
-=======
 	int searchForTableParts();
->>>>>>> 541837ec
 
 public:
 	stringVector tables; /**< fastbit tables to be used*/
