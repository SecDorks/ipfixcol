--- conflicted
+++ resolved
@@ -260,16 +260,16 @@
 				</listitem>
 			</varlistentry>
                         <varlistentry>
-<<<<<<< HEAD
-                            <term>-Z</term>
-                            <listitem>>
-                                <simpara>Check filter syntax and exit.</simpara>
-=======
                             <term>-P <replaceable class="parameter">filter</replaceable></term>
                             <listitem>
                                 <simpara>Post aggregate filter. Usable only when aggregating. Must contain only columns from aggregated table.
                                 Syntax is the same as for basic filter.</simpara>
->>>>>>> d26759c0
+                            </listitem>
+                        </varlistentry>
+						<varlistentry>
+                            <term>-Z</term>
+                            <listitem>>
+                                <simpara>Check filter syntax and exit.</simpara>
                             </listitem>
                         </varlistentry>
 		</variablelist>
