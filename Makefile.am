--- conflicted
+++ resolved
@@ -1,32 +1,11 @@
 ACLOCAL_AMFLAGS = -I m4 
 
-EXTRA_DIST = README.md LICENSE docker ansible
+EXTRA_DIST = README.md LICENSE
 
 SUBDIRS = base \
 	tools/fbitdump \
 	tools/fbitconvert \
 	tools/fbitmerge \
 	tools/fbitexpire \
-<<<<<<< HEAD
 	plugins/intermediate/httpfieldmerge \
-	plugins/storage/fastbit
-=======
-	tools/profilesdaemon \
-	plugins/storage/fastbit \
-	plugins/storage/fastbit_compression \
-	plugins/storage/postgres \
-	plugins/storage/json \
-	plugins/storage/statistics \
-	plugins/storage/nfdump \
-	plugins/input/nfdump \
-	plugins/intermediate/dhcp \
-	plugins/intermediate/geoip \
-	plugins/intermediate/profiler \
-	plugins/intermediate/profile_stats \
-	plugins/intermediate/stats \
-	plugins/intermediate/uid
-
-# plugins/storage/unirec is not added to SUBDIRS due to its dependency on libtrap
-# plugins/storage/libnf is not added to SUBDIRS due to its dependency on libnf
-# plugins/input/udp_cpg is not added to SUBDIRS due to its dependency on libcpg
->>>>>>> 4665563f
+	plugins/storage/fastbit