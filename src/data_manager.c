--- conflicted
+++ resolved
@@ -240,7 +240,6 @@
 			if ((msg->input_info->type == SOURCE_TYPE_UDP) && /* source UDP */
 					((time(NULL) - msg->data_couple[i].data_template->last_transmission > udp_conf->template_life_time) || /* lifetime expired */
 					(udp_conf->template_life_packet > 0 && /* life packet should be checked */
-<<<<<<< HEAD
 					(uint32_t) (msg_counter - msg->data_set[i].template->last_message) > udp_conf->template_life_packet))) {
 				VERBOSE(CL_VERBOSE_BASIC, "Data template ID %i expired! Using old template.",
 				                                               msg->data_set[i].template->template_id);
@@ -295,13 +294,6 @@
 				/* no elements with variable length */
 				records_count += ntohs(msg->data_set[i].data_set->header.length) / msg->data_set[i].template->data_length;
 			}
-=======
-					(uint32_t) (msg_counter - msg->data_couple[i].data_template->last_message) > udp_conf->template_life_packet))) {
-				VERBOSE(CL_VERBOSE_BASIC, "Data template ID %i expired! Using old template.", msg->data_couple[i].data_template->template_id);
-			}
-			/* add data set records (flows) count */
-			records_count += ntohs(msg->data_couple[i].data_set->header.length) / msg->data_couple[i].data_template->data_length;
->>>>>>> 45d9c9c2
 		}
 	}
 
@@ -543,16 +535,16 @@
 	config->observation_domain_id = observation_domain_id;
 	config->storage_plugins = NULL;
 	config->plugins_count = 0;
-    config->input_info = input_info;
-    config->template_mgr = tm_create();
-
-    /* check whether there is OID specific plugin for this OID */
-    for (aux_storage = storage_plugins; aux_storage != NULL; aux_storage = aux_storage->next) {
-    	if (storage_plugins->storage.xml_conf->observation_domain_id != NULL &&
-    			atol(storage_plugins->storage.xml_conf->observation_domain_id) == config->observation_domain_id) {
-    		oid_specific_plugins++;
-    	}
-    }
+	config->input_info = input_info;
+	config->template_mgr = tm_create();
+
+	/* check whether there is OID specific plugin for this OID */
+	for (aux_storage = storage_plugins; aux_storage != NULL; aux_storage = aux_storage->next) {
+		if (storage_plugins->storage.xml_conf->observation_domain_id != NULL &&
+			atol(storage_plugins->storage.xml_conf->observation_domain_id) == config->observation_domain_id) {
+			oid_specific_plugins++;
+		}
+	}
 
 	/* initiate all storage plugins */
 	while (storage_plugins) {
@@ -606,12 +598,12 @@
 		}
 		plugin_cfg->queue = config->store_queue;
 		plugin_cfg->template_mgr = config->template_mgr;
-        aux_storage->storage.thread_config = plugin_cfg;
+		aux_storage->storage.thread_config = plugin_cfg;
 		if (pthread_create(&(plugin_cfg->thread_id), NULL, &storage_plugin_thread, (void*) &aux_storage->storage) != 0) {
 			VERBOSE(CL_VERBOSE_OFF, "Unable to create storage plugin thread.");
 			aux_storage->storage.close (&(aux_storage->storage.config));
 			free (plugin_cfg);
-            aux_storage->storage.thread_config = NULL;
+			aux_storage->storage.thread_config = NULL;
 			storage_plugins = storage_plugins->next;
 			continue;
 		}
