/**
 * \file sctp/convert.c
 * \author Michal Kozubik <kozubik.michal@gmail.com>
 * \brief Packet conversion from Netflow v5/v9 or sFlow to IPFIX format.
 *
 * Copyright (C) 2015 CESNET, z.s.p.o.
 *
 * Redistribution and use in source and binary forms, with or without
 * modification, are permitted provided that the following conditions
 * are met:
 * 1. Redistributions of source code must retain the above copyright
 *    notice, this list of conditions and the following disclaimer.
 * 2. Redistributions in binary form must reproduce the above copyright
 *    notice, this list of conditions and the following disclaimer in
 *    the documentation and/or other materials provided with the
 *    distribution.
 * 3. Neither the name of the Company nor the names of its contributors
 *    may be used to endorse or promote products derived from this
 *    software without specific prior written permission.
 *
 * ALTERNATIVELY, provided that this notice is retained in full, this
 * product may be distributed under the terms of the GNU General Public
 * License (GPL) version 2 or later, in which case the provisions
 * of the GPL apply INSTEAD OF those given above.
 *
 * This software is provided ``as is, and any express or implied
 * warranties, including, but not limited to, the implied warranties of
 * merchantability and fitness for a particular purpose are disclaimed.
 * In no event shall the company or contributors be liable for any
 * direct, indirect, incidental, special, exemplary, or consequential
 * damages (including, but not limited to, procurement of substitute
 * goods or services; loss of use, data, or profits; or business
 * interruption) however caused and on any theory of liability, whether
 * in contract, strict liability, or tort (including negligence or
 * otherwise) arising in any way out of the use of this software, even
 * if advised of the possibility of such damage.
 *
 */

#define MAX(x, y) (((x) > (y)) ? (x) : (y))
#define MIN(x, y) (((x) < (y)) ? (x) : (y))

#include <ipfixcol.h>
#include <stdlib.h>
#include <string.h>
#include <time.h>

#include "convert.h"
#ifdef ENABLE_SFLOW
#include "sflow.h"
#include "sflowtool.h"
#endif
#include "inttypes.h"

/** NetFlow v5 and v9 identifiers */
#define SET_HEADER_LEN 4

#define NETFLOW_V5_VERSION 5
#define NETFLOW_V9_VERSION 9

#define NETFLOW_V5_TEMPLATE_LEN 76
#define NETFLOW_V5_DATA_SET_LEN 52
#define NETFLOW_V5_NUM_OF_FIELDS 17
#define NETFLOW_V5_MAX_RECORD_COUNT 30

#define NETFLOW_V9_TEMPLATE_SET_ID 0
#define NETFLOW_V9_OPT_TEMPLATE_SET_ID 1

#define NETFLOW_V9_END_ELEM 21
#define NETFLOW_V9_START_ELEM 22

/* Offsets of timestamps in netflow v5 data record */
#define FIRST_OFFSET 24
#define LAST_OFFSET 28

/** IPFIX Element IDs used when creating Template Set */
#define SRC_IPV4_ADDR 8
#define DST_IPV4_ADDR 12
#define NEXTHOP_IPV4_ADDR 15
#define INGRESS_INTERFACE 10
#define EGRESS_INTERFACE 14
#define PACKETS 2
#define OCTETS 1
#define FLOW_START 152
#define FLOW_END 153
#define SRC_PORT 7
#define DST_PORT 11
#define PADDING 210
#define TCP_FLAGS 6
#define PROTO 4
#define TOS 5
#define SRC_AS 16
#define DST_AS 17

/** Defines for numbers of bytes */
#define BYTES_1 1
#define BYTES_2 2
#define BYTES_4 4
#define BYTES_8 8
#define BYTES_12 12

/** Defines for enterprise numbers unpacking in Netflow v9 */
#define ENTERPRISE_BIT 0x8000
#define TEMPLATE_ROW_SIZE 4
#define DEFAULT_ENTERPRISE_NUMBER (~((uint32_t) 0))

/* Static creation of Netflow v5 Template Set */
static uint16_t netflow_v5_template[NETFLOW_V5_TEMPLATE_LEN/2]={\
		IPFIX_TEMPLATE_FLOWSET_ID,   NETFLOW_V5_TEMPLATE_LEN,\
		IPFIX_MIN_RECORD_FLOWSET_ID, NETFLOW_V5_NUM_OF_FIELDS,
		SRC_IPV4_ADDR, 				 BYTES_4,\
		DST_IPV4_ADDR, 				 BYTES_4,\
		NEXTHOP_IPV4_ADDR, 			 BYTES_4,\
		INGRESS_INTERFACE, 			 BYTES_2,\
		EGRESS_INTERFACE, 			 BYTES_2,\
		PACKETS, 					 BYTES_4,\
		OCTETS, 					 BYTES_4,\
		FLOW_START, 				 BYTES_8,\
		FLOW_END, 					 BYTES_8,\
		SRC_PORT, 					 BYTES_2,\
		DST_PORT, 					 BYTES_2,\
		PADDING, 					 BYTES_1,\
		TCP_FLAGS, 					 BYTES_1,\
		PROTO, 						 BYTES_1,\
		TOS, 						 BYTES_1,\
		SRC_AS, 					 BYTES_2,\
		DST_AS, 					 BYTES_2
};

static uint16_t netflow_v5_data_header[2] = {\
		IPFIX_MIN_RECORD_FLOWSET_ID, NETFLOW_V5_DATA_SET_LEN + SET_HEADER_LEN
};

/* Sequence numbers for NFv5,9 and sFlow */
static uint32_t seqNo[3] = {0,0,0};
#define NF5_SEQ_N 0
#define NF9_SEQ_N 1
#define SF_SEQ_N  2

static uint8_t inserted = 0;
static uint8_t plugin = UDP_PLUGIN;
static uint32_t buff_len = 0;

/**
 * \struct input_info_list
 * \brief  List structure for input info
 */
struct input_info_list {
	struct input_info_network info;
	struct input_info_list *next;
	uint32_t last_sent;
	uint16_t packets_sent;
};

struct templates_s {
	uint8_t cols;
	uint32_t max;
	int *templ;
};

static struct templates_s templates;
static struct input_info_list *info_list;

/**
 * \brief Convers static arrays from host to network byte order
 *
 */
static inline void modify()
{
	int i;
	for (i = 0; i < NETFLOW_V5_TEMPLATE_LEN/2; i++) {
		netflow_v5_template[i] = htons(netflow_v5_template[i]);
	}
	netflow_v5_data_header[0] = htons(netflow_v5_data_header[0]);
	netflow_v5_data_header[1] = htons(netflow_v5_data_header[1]);
}

/**
  * \brief Prepare static variables used for inserting template and data sets
  *
  * Also allocate memory for templates
  *
  * \param[in] in_plugin Type of input plugin (UDP_PLUGIN...)
  * \param[in] len Length of buff used in plugins
  * \return 0 on success
  */
int convert_init(int in_plugin, int len) {
	/* Initialize templates structure */
	templates.max = 30;
	templates.cols = 2;

	/* Allocate memory */
	templates.templ = malloc(templates.max * templates.cols * sizeof(int));

	if (templates.templ == NULL) {
		return 1;
	}

	/* Initialize allocated memory */
	unsigned int i;
	for (i = 0; i < (templates.max * templates.cols); i++) {
		templates.templ[i] = 0;
	}

	/* Fill in static variables */
	buff_len = len;
	plugin = in_plugin;

	/* Modify static variables for template & data set insertion */
	modify();

	return 0;
}

int templates_realloc() {
	/* More templates are needed, realloc memory */
	templates.max += 20;

	templates.templ = realloc(templates.templ, templates.max * templates.cols * sizeof(int));

	if (templates.templ == NULL) {
		return 1;
	}

	/* Initialize allocated memory */
	unsigned int i;
	for (i = (templates.max - 20) * templates.cols; i < templates.max * templates.cols; i++) {
		templates.templ[i] = 0;
	}

	return 0;
}

/**
  * \brief Reallocate memory for templates
  */
void convert_close() {
	free(templates.templ);
}

/**
 * \brief Inserts Template Set into packet and updates input_info
 *
 * Also sets total length of packet
 *
 * \param[out] packet Flow information data in the form of IPFIX packet
 * \param[in] numOfFlowSamples Number of flow samples in sFlow datagram
 * \param[out] len
 * \return Total length of packet
 */
uint16_t insert_template_set(char **packet, int numOfFlowSamples, ssize_t *len)
{
	/* Template Set insertion if needed */
	/* Check conf->info_list->info.template_life_packet and template_life_time */
	struct ipfix_header *header = (struct ipfix_header *) *packet;

	/* Remove last 4 bytes (padding) of each data record in packet */
	int i;
	for (i = numOfFlowSamples - 1; i > 0; i--) {
		uint32_t pos = IPFIX_HEADER_LENGTH + (i * (NETFLOW_V5_DATA_SET_LEN + BYTES_4));
		memmove(*packet + pos - BYTES_4, *packet + pos, (numOfFlowSamples - i) * NETFLOW_V5_DATA_SET_LEN);
	}
	*len -= (numOfFlowSamples * BYTES_4);

	/* Insert Data Set header */
	if (numOfFlowSamples > 0) {
		netflow_v5_data_header[1] = htons(NETFLOW_V5_DATA_SET_LEN * numOfFlowSamples + SET_HEADER_LEN);
		memmove(*packet + IPFIX_HEADER_LENGTH + BYTES_4, *packet + IPFIX_HEADER_LENGTH, buff_len - IPFIX_HEADER_LENGTH - BYTES_4);
		memcpy(*packet + IPFIX_HEADER_LENGTH, netflow_v5_data_header, BYTES_4);
		*len += SET_HEADER_LEN;
	} else {
		*len = IPFIX_HEADER_LENGTH;
	}

	if (plugin == UDP_PLUGIN) {
		uint32_t last = 0;
		if ((info_list == NULL) || ((info_list != NULL) && (info_list->info.template_life_packet == NULL) && (info_list->info.template_life_time == NULL))) {
			if (inserted == 0) {
				inserted = 1;
				memmove(*packet + IPFIX_HEADER_LENGTH + NETFLOW_V5_TEMPLATE_LEN, *packet + IPFIX_HEADER_LENGTH, buff_len - NETFLOW_V5_TEMPLATE_LEN - IPFIX_HEADER_LENGTH);
				memcpy(*packet + IPFIX_HEADER_LENGTH, netflow_v5_template, NETFLOW_V5_TEMPLATE_LEN);
				*len += NETFLOW_V5_TEMPLATE_LEN;
				return htons(IPFIX_HEADER_LENGTH + NETFLOW_V5_TEMPLATE_LEN + SET_HEADER_LEN + (NETFLOW_V5_DATA_SET_LEN * numOfFlowSamples));
			} else {
				return htons(IPFIX_HEADER_LENGTH + SET_HEADER_LEN + (NETFLOW_V5_DATA_SET_LEN * numOfFlowSamples));
			}
		}

		if (info_list != NULL) {
			if (info_list->info.template_life_packet != NULL) {
				if (info_list->packets_sent == strtol(info_list->info.template_life_packet, NULL, 10)) {
					last = ntohl(header->export_time);
				}
			}
			if ((last == 0) && (info_list->info.template_life_time != NULL)) {
				last = info_list->last_sent + strtol(info_list->info.template_life_time, NULL, 10);
				if (numOfFlowSamples > 0) {
					info_list->packets_sent++;
				}
			}
		}

		if (last <= ntohl(header->export_time)) {
			if (info_list != NULL) {
				info_list->last_sent = ntohl(header->export_time);
				info_list->packets_sent = 1;
			}
			memmove(*packet + IPFIX_HEADER_LENGTH + NETFLOW_V5_TEMPLATE_LEN, *packet + IPFIX_HEADER_LENGTH, buff_len - NETFLOW_V5_TEMPLATE_LEN - IPFIX_HEADER_LENGTH);
			memcpy(*packet + IPFIX_HEADER_LENGTH, netflow_v5_template, NETFLOW_V5_TEMPLATE_LEN);
			*len += NETFLOW_V5_TEMPLATE_LEN;

			return htons(IPFIX_HEADER_LENGTH + NETFLOW_V5_TEMPLATE_LEN + SET_HEADER_LEN +(NETFLOW_V5_DATA_SET_LEN * numOfFlowSamples));
		} else {
			return htons(IPFIX_HEADER_LENGTH + SET_HEADER_LEN + (NETFLOW_V5_DATA_SET_LEN * numOfFlowSamples));
		}
	} else if (inserted == 0) {
		inserted = 1;

		memmove(*packet + IPFIX_HEADER_LENGTH + NETFLOW_V5_TEMPLATE_LEN, *packet + IPFIX_HEADER_LENGTH, buff_len - NETFLOW_V5_TEMPLATE_LEN - IPFIX_HEADER_LENGTH);
		memcpy(*packet + IPFIX_HEADER_LENGTH, netflow_v5_template, NETFLOW_V5_TEMPLATE_LEN);
		*len += NETFLOW_V5_TEMPLATE_LEN;

		return htons(IPFIX_HEADER_LENGTH + NETFLOW_V5_TEMPLATE_LEN + SET_HEADER_LEN + (NETFLOW_V5_DATA_SET_LEN * numOfFlowSamples));
	} else {
		return htons(IPFIX_HEADER_LENGTH + SET_HEADER_LEN + (NETFLOW_V5_DATA_SET_LEN * numOfFlowSamples));
	}
}

/* \brief Insert 64b timestamps into NetFlow v9 templates
 *
 * Finds original timestamps (e.id 21 and 22) and replaces them with 152 and 153
 *
 * \param templSet pointer to Template Set
 */
int insert_timestamp_template(struct ipfix_set_header *templSet)
{
	struct ipfix_set_header *tmp;
	uint16_t len, num, i, id;

	tmp = templSet;

	/* Get template set total length without set header length */
	len = ntohs(tmp->length) - 4;

	/* Iterate through all templates */
	while ((uint8_t *) tmp < (uint8_t *) templSet + len) {
		tmp++;

		/* Get template ID and number of elements */
		id = ntohs(tmp->flowset_id) - IPFIX_MIN_RECORD_FLOWSET_ID;
		num = ntohs(tmp->length);

		if (id >= templates.max) {
			templates.max += 20;
			templates.templ = realloc(templates.templ, templates.max * templates.cols * sizeof(int));

			if (templates.templ == NULL) {
				return 1;
			}

			unsigned int i;
			for (i = (templates.max - 20) * templates.cols; i < templates.max * templates.cols; i++) {
					templates.templ[i] = 0;
			}
		}

		uint32_t len = templates.cols * id;
		uint32_t pos = len + 1;

		/* Input check: avoid overflow due to malicious flowset IDs */
		if (len > templates.max * templates.cols) {
			return 1;
		}

		/* Set default values for length and timestamp position */
		templates.templ[len] = 0;
		templates.templ[pos] = -1;

		/* Iterate through all elements */
		for (i = 0; i < num; i++) {
			tmp++;

			/* We are looking for timestamps - elements with id 21 (end) and 22 (start) */
			if (ntohs(tmp->flowset_id) == NETFLOW_V9_END_ELEM) {
				/* We don't know which one comes first so we need to check it */
				if (templates.templ[pos] == -1) {
					templates.templ[pos] = templates.templ[len];
				}

				/* Change element ID and element length (32b -> 64b) */
				tmp->flowset_id = htons(FLOW_END);
				tmp->length = htons(BYTES_8);
				templates.templ[len] += BYTES_4;
			} else if (ntohs(tmp->flowset_id) == NETFLOW_V9_START_ELEM) {
				/* Do the same thing for element 22 */
				if (templates.templ[pos] == -1) {
					templates.templ[pos] = templates.templ[len];
				}

				tmp->flowset_id = htons(FLOW_START);
				tmp->length = htons(BYTES_8);
				templates.templ[len] += BYTES_4;
			} else {
				templates.templ[len] += ntohs(tmp->length);
			}
		}
	}

	return 0;
}

/**
 * \brief Unpack enteprise numbers in Netflow v9
 *
 *	Searches all fields in Netflow v9 template that have
 *	ID bigger than 32767 (== enterprise bit is set to 1)
 *  and converts them into IPFIX enterprise element.
 *
 * \param templateSet Template Set
 * \param remaining Number of bytes to the end of packet (indluding template set)
 * \return number of inserted bytes
 */
int unpack_enterprise_elements(struct ipfix_set_header *templateSet, uint32_t remaining)
{
	struct ipfix_set_header *templateRow = templateSet;

	/* Get template set total length without set header length */
	uint16_t setLength = ntohs(templateRow->length) - SET_HEADER_LEN;
	uint16_t addedEnterpriseNumbers = 0;

	/* Iterate through all templates */
	while ((uint8_t *) templateRow < (uint8_t *) templateSet + setLength) {
		templateRow++;
		remaining -= TEMPLATE_ROW_SIZE;

		uint16_t numberOfElements = ntohs(templateRow->length);

		/* Iterate through all elements */
		for (uint16_t i = 0; i < numberOfElements; ++i) {
			templateRow++;
			remaining -= TEMPLATE_ROW_SIZE;

			uint16_t fieldId = ntohs(templateRow->flowset_id);

			/* We are only looking for elements with enterprise bit set to 1 */
			if (!(fieldId & ENTERPRISE_BIT)) {
				continue;
			}

			/* Move to the enterprise number and create space for it */
			templateRow++;
			memmove(((uint8_t*) templateRow) + TEMPLATE_ROW_SIZE, templateRow, remaining);

			setLength += TEMPLATE_ROW_SIZE;

			/* Add enterprise number */
			*((uint32_t *) templateRow) = DEFAULT_ENTERPRISE_NUMBER;

			addedEnterpriseNumbers++;
		}
	}

	templateSet->length = htons(ntohs(templateSet->length) + addedEnterpriseNumbers * TEMPLATE_ROW_SIZE);

	return addedEnterpriseNumbers * TEMPLATE_ROW_SIZE;
}

/**
 * \brief Insert 64b timestamps into NetFlow v9 data set
 *
 * Finds original timestamps and replaces them with 64b 'IPFIX' timestamps
 *
 * \param dataSet pointer to Data Set
 * \param time_header time from packet header
 * \param remaining bytes behind this data set in packet
 */
int insert_timestamp_data(struct ipfix_set_header *dataSet, uint64_t time_header, uint32_t remaining)
{
	struct ipfix_set_header *tmp;
	uint8_t *pkt;
	uint16_t id, len, num, shifted, first_offset, last_offset;
	int i;

	tmp = dataSet;

	/* Get used template id and data set length */
	id = ntohs(tmp->flowset_id) - IPFIX_MIN_RECORD_FLOWSET_ID;
	len = ntohs(tmp->length) - 4;

	uint32_t lenIndex = templates.cols * id;
	uint32_t posIndex = lenIndex + 1;

	/* Input check: avoid overflow due to malicious flowset IDs */
	if (lenIndex > templates.max * templates.cols) {
		return 0;
	}

	/* Get number of data records using the same template */
	if (templates.templ[lenIndex] <= 0) {
		return 0;
	}
	num = len / templates.templ[lenIndex];
	if (num == 0) {
		return 0;
	}

	/* Increase sequence number */
	seqNo[NF9_SEQ_N] += num;

	/* Iterate through all data records */
	shifted = 0;
	first_offset = templates.templ[posIndex];
	last_offset = first_offset + 4;

	for (i = num - 1; i >= 0; i--) {
		/* Resize each timestamp in each data record to 64 bit */
		pkt = (uint8_t *) dataSet + BYTES_4 + (i * templates.templ[lenIndex]);
		uint64_t first = ntohl(*((uint32_t *) (pkt + first_offset)));
		uint64_t last  = ntohl(*((uint32_t *) (pkt + last_offset)));

		/* we need more space - 32b -> 64b timestamps => + 8 bytes
		 *
		 * everything behind timestamps in this record must be shifted: (templLen[id][0] + BYTES_4 - last_offset)
		 *
		 * all record behind this one must be shifted: (shifted * (templLen[id][0] + BYTES_8))
		 *
		 * all data/template sets behind this set must be shifted: (remaining - len)
		 */
		memmove(pkt + last_offset + BYTES_8, pkt + last_offset,
				(shifted * (templates.templ[lenIndex] + BYTES_8)) +
				(templates.templ[lenIndex] + BYTES_4 - last_offset) +	(remaining - len));

		/* Set time values */
		*((uint64_t *)(pkt + first_offset)) = htobe64(time_header + first);
		*((uint64_t *)(pkt + last_offset + BYTES_4)) = htobe64(time_header + last);

		shifted++;
	}

	/* Increase set header length and packet total length*/
	tmp->length = htons(len + 4 + (shifted * BYTES_8));
	return shifted;
}

/**
 * \brief Converts packet from Netflow v5/v9 or sFlow format to IPFIX format
 *
 * Netflow v9 has almost the same format as IPFIX but it has different Flowset IDs
 * and more information in packet header.
 * Netflow v5 doesn't have (Option) Template Sets so they must be inserted into packet
 * with some other data that are missing (data set header etc.). Template is periodicaly
 * refreshed according to input_info.
 * sFlow format is very complicated - InMon Corp. source code is used (modified)
 * which converts it into Netflow v5 packet.
 *
 * \param[out] packet Flow information data in the form of IPFIX packet.
 * \param[in] len Length of packet
 * \param[in] input_info Information structure storing data needed for refreshing templates
 * \return 0 on success
 */
int convert_packet(char **packet, ssize_t *len, char *input_info)
{
	struct ipfix_header *header = (struct ipfix_header *) *packet;
	uint16_t offset = 0;
	info_list = (struct input_info_list *) input_info;

	switch (htons(header->version)) {
		/* Netflow v9 packet */
		case NETFLOW_V9_VERSION: {
			uint64_t sysUp = ntohl(*((uint32_t *) (((uint8_t *) header) + 4)));
			uint64_t unSec = ntohl(*((uint32_t *) (((uint8_t *) header) + 8)));
			uint64_t time_header = (unSec * 1000) - sysUp;

			/* Remove sysUpTime field */
			memmove(*packet + BYTES_4, *packet + BYTES_8, buff_len - BYTES_8);
			memset(*packet + buff_len - BYTES_8, 0, BYTES_4);

			*len -= BYTES_4;

			header->length = htons(IPFIX_HEADER_LENGTH);
			header->sequence_number = htonl(seqNo[NF9_SEQ_N]);

			struct ipfix_set_header *set_header;
			uint8_t *p = (uint8_t *) (*packet + IPFIX_HEADER_LENGTH);
			offset = IPFIX_HEADER_LENGTH;

			while (p < (uint8_t *) *packet + *len) {
				set_header = (struct ipfix_set_header *) p;

				switch (ntohs(set_header->flowset_id)) {
					case NETFLOW_V9_TEMPLATE_SET_ID:
						set_header->flowset_id = htons(IPFIX_TEMPLATE_FLOWSET_ID);
						if (ntohs(set_header->length) > 0) {
							if (insert_timestamp_template(set_header) != 0) {
								return -1;
							}

							/* Check for enterprise elements */
							*len += unpack_enterprise_elements(set_header, *len - ntohs(header->length));
						}

						break;

					case NETFLOW_V9_OPT_TEMPLATE_SET_ID:
						set_header->flowset_id = htons(IPFIX_OPTION_FLOWSET_ID);
						break;

					default:
						if (ntohs(set_header->length) > 0) {
							uint16_t shifted = insert_timestamp_data(set_header, time_header, *len - ntohs(header->length));
							*len += (shifted * 8);

							/* Add padding bytes, if necessary */
							uint16_t set_len = ntohs(set_header->length);
							if (set_len % 4 != 0) {
								int padding_len = 4 - (set_len % 4);

								memmove(p + set_len + padding_len, p + set_len, *len - offset + set_len);
								memset(p + set_len, 0, padding_len);

								*len += padding_len;
								set_header->length = htons(ntohs(set_header->length) + padding_len);
							}
						}

						break;
				}

				header->length = htons(ntohs(header->length) + ntohs(set_header->length));

				if (ntohs(header->length) > *len) {
					/* Real length of packet is smaller than it should be */
					return -1;
				}

				uint16_t set_len = ntohs(set_header->length);
				if (set_len == 0) {
					break;
				}

				p += set_len;
				offset += set_len;
			}

			break; }

		/* Netflow v5 packet */
		case NETFLOW_V5_VERSION: {
#ifdef ENABLE_NFV5
			uint64_t sysUp = ntohl(*((uint32_t *) (((uint8_t *) header) + 4)));
			uint64_t unSec = ntohl(*((uint32_t *) (((uint8_t *) header) + 8)));
			uint64_t unNsec = ntohl(*((uint32_t *) (((uint8_t *) header) + 12)));
			uint64_t time_header = (unSec * 1000) + (unNsec / 1000000);

<<<<<<< HEAD
			uint16_t numOfFlowSamples = ntohs(header->length);
=======
			numOfFlowSamples = MIN(ntohs(header->length), NETFLOW_V5_MAX_RECORD_COUNT);
>>>>>>> b642a6d4

			/* Header modification */
			header->export_time = header->sequence_number;
			memmove(*packet + BYTES_8, *packet + IPFIX_HEADER_LENGTH, buff_len - IPFIX_HEADER_LENGTH);
			memmove(*packet + BYTES_12, *packet + BYTES_12 + BYTES_1, BYTES_1);
			header->observation_domain_id = header->observation_domain_id&(0xF000);

			/* Update real packet length because of memmove() */
			*len = *len - BYTES_8;

			/* We need to resize time element (first and last seen) from 32 bit to 64 bit */
			int i;
			uint8_t *pkt;
			uint16_t shifted = 0;
			for (i = numOfFlowSamples - 1; i >= 0; i--) {
				/* Resize each timestamp in each data record to 64 bit */
				pkt = (uint8_t *) (*packet + IPFIX_HEADER_LENGTH + (i * (NETFLOW_V5_DATA_SET_LEN - BYTES_4)));
				uint64_t first = ntohl(*((uint32_t *) (pkt + FIRST_OFFSET)));
				uint64_t last  = ntohl(*((uint32_t *) (pkt + LAST_OFFSET)));

				memmove(pkt + LAST_OFFSET + BYTES_8, pkt + LAST_OFFSET,
						(shifted * (NETFLOW_V5_DATA_SET_LEN + BYTES_4)) + (NETFLOW_V5_DATA_SET_LEN - LAST_OFFSET));

				/* Set time values */
				*((uint64_t *) (pkt + FIRST_OFFSET)) = htobe64(time_header - (sysUp - first));
				*((uint64_t *) (pkt + LAST_OFFSET + BYTES_4)) = htobe64(time_header - (sysUp - last));
				shifted++;
			}

			/* Set right packet length according to memmoves */
			*len += shifted * BYTES_8;

			/* Template Set insertion (if needed) and setting packet length */
			header->length = insert_template_set(packet, numOfFlowSamples, len);

			header->sequence_number = htonl(seqNo[NF5_SEQ_N]);
			if (*len >= htons(header->length)) {
				seqNo[NF5_SEQ_N] += numOfFlowSamples;
			}
#endif
			break; }

		/* sFlow packet */
		default:
#ifdef ENABLE_SFLOW
<<<<<<< HEAD
			/* Conversion from sflow to Netflow v5 like IPFIX packet */
			uint16_t numOfFlowSamples = Process_sflow(*packet, *len);
=======
			/* Conversion from sflow to Netflow v5-like IPFIX packet */
			numOfFlowSamples = Process_sflow(*packet, *len);
>>>>>>> b642a6d4

			/* Observation domain ID is unknown */
			header->observation_domain_id = 0;

			header->export_time = htonl((uint32_t) time(NULL));

			/* Template Set insertion (if needed) and setting total packet length */
			header->length = insert_template_set(packet, numOfFlowSamples, len);

			header->sequence_number = htonl(seqNo[SF_SEQ_N]);
			if (*len >= htons(header->length)) {
				seqNo[SF_SEQ_N] += numOfFlowSamples;
			}
#else
			/* Conversion error */
			return -1;
#endif
			break;
	}

	header->version = htons(IPFIX_VERSION);

	return 0;
}<|MERGE_RESOLUTION|>--- conflicted
+++ resolved
@@ -146,10 +146,10 @@
  * \brief  List structure for input info
  */
 struct input_info_list {
-	struct input_info_network info;
-	struct input_info_list *next;
-	uint32_t last_sent;
-	uint16_t packets_sent;
+  struct input_info_network info;
+  struct input_info_list *next;
+  uint32_t last_sent;
+  uint16_t packets_sent;
 };
 
 struct templates_s {
@@ -225,7 +225,7 @@
 	/* Initialize allocated memory */
 	unsigned int i;
 	for (i = (templates.max - 20) * templates.cols; i < templates.max * templates.cols; i++) {
-		templates.templ[i] = 0;
+			templates.templ[i] = 0;
 	}
 
 	return 0;
@@ -326,7 +326,7 @@
 	}
 }
 
-/* \brief Insert 64b timestamps into NetFlow v9 templates
+/* \brief Inserts 64b timestamps into netflow v9 template
  *
  * Finds original timestamps (e.id 21 and 22) and replaces them with 152 and 153
  *
@@ -357,7 +357,6 @@
 			if (templates.templ == NULL) {
 				return 1;
 			}
-
 			unsigned int i;
 			for (i = (templates.max - 20) * templates.cols; i < templates.max * templates.cols; i++) {
 					templates.templ[i] = 0;
@@ -466,9 +465,9 @@
 }
 
 /**
- * \brief Insert 64b timestamps into NetFlow v9 data set
- *
- * Finds original timestamps and replaces them with 64b 'IPFIX' timestamps
+ * \brief Inserts 64b timestamps into netflow v9 Data Set
+ *
+ * Finds original timestamps and replaces them by 64b ipfix timestamps
  *
  * \param dataSet pointer to Data Set
  * \param time_header time from packet header
@@ -561,6 +560,7 @@
 int convert_packet(char **packet, ssize_t *len, char *input_info)
 {
 	struct ipfix_header *header = (struct ipfix_header *) *packet;
+    uint16_t numOfFlowSamples = 0;
 	uint16_t offset = 0;
 	info_list = (struct input_info_list *) input_info;
 
@@ -652,11 +652,7 @@
 			uint64_t unNsec = ntohl(*((uint32_t *) (((uint8_t *) header) + 12)));
 			uint64_t time_header = (unSec * 1000) + (unNsec / 1000000);
 
-<<<<<<< HEAD
-			uint16_t numOfFlowSamples = ntohs(header->length);
-=======
 			numOfFlowSamples = MIN(ntohs(header->length), NETFLOW_V5_MAX_RECORD_COUNT);
->>>>>>> b642a6d4
 
 			/* Header modification */
 			header->export_time = header->sequence_number;
@@ -702,13 +698,8 @@
 		/* sFlow packet */
 		default:
 #ifdef ENABLE_SFLOW
-<<<<<<< HEAD
-			/* Conversion from sflow to Netflow v5 like IPFIX packet */
-			uint16_t numOfFlowSamples = Process_sflow(*packet, *len);
-=======
 			/* Conversion from sflow to Netflow v5-like IPFIX packet */
 			numOfFlowSamples = Process_sflow(*packet, *len);
->>>>>>> b642a6d4
 
 			/* Observation domain ID is unknown */
 			header->observation_domain_id = 0;
