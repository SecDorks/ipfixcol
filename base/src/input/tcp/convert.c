--- conflicted
+++ resolved
@@ -560,6 +560,7 @@
 int convert_packet(char **packet, ssize_t *len, char *input_info)
 {
 	struct ipfix_header *header = (struct ipfix_header *) *packet;
+    uint16_t numOfFlowSamples = 0;
 	uint16_t offset = 0;
 	info_list = (struct input_info_list *) input_info;
 
@@ -651,11 +652,7 @@
 			uint64_t unNsec = ntohl(*((uint32_t *) (((uint8_t *) header) + 12)));
 			uint64_t time_header = (unSec * 1000) + (unNsec / 1000000);
 
-<<<<<<< HEAD
-			uint16_t numOfFlowSamples = ntohs(header->length);
-=======
 			numOfFlowSamples = MIN(ntohs(header->length), NETFLOW_V5_MAX_RECORD_COUNT);
->>>>>>> b642a6d4
 
 			/* Header modification */
 			header->export_time = header->sequence_number;
@@ -701,13 +698,8 @@
 		/* sFlow packet */
 		default:
 #ifdef ENABLE_SFLOW
-<<<<<<< HEAD
-			/* Conversion from sflow to Netflow v5 like IPFIX packet */
-			uint16_t numOfFlowSamples = Process_sflow(*packet, *len);
-=======
 			/* Conversion from sflow to Netflow v5-like IPFIX packet */
 			numOfFlowSamples = Process_sflow(*packet, *len);
->>>>>>> b642a6d4
 
 			/* Observation domain ID is unknown */
 			header->observation_domain_id = 0;
