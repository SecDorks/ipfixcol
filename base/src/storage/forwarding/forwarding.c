/**
 * \file proxy.c
 * \author Michal Kozubik <michal.kozubik@cesnet.cz>
 * \brief Storage plugin that forwards data to network
 *
 * Copyright (C) 2015 CESNET, z.s.p.o.
 *
 * Redistribution and use in source and binary forms, with or without
 * modification, are permitted provided that the following conditions
 * are met:
 * 1. Redistributions of source code must retain the above copyright
 *    notice, this list of conditions and the following disclaimer.
 * 2. Redistributions in binary form must reproduce the above copyright
 *    notice, this list of conditions and the following disclaimer in
 *    the documentation and/or other materials provided with the
 *    distribution.
 * 3. Neither the name of the Company nor the names of its contributors
 *    may be used to endorse or promote products derived from this
 *    software without specific prior written permission.
 *
 * ALTERNATIVELY, provided that this notice is retained in full, this
 * product may be distributed under the terms of the GNU General Public
 * License (GPL) version 2 or later, in which case the provisions
 * of the GPL apply INSTEAD OF those given above.
 *
 * This software is provided ``as is, and any express or implied
 * warranties, including, but not limited to, the implied warranties of
 * merchantability and fitness for a particular purpose are disclaimed.
 * In no event shall the company or contributors be liable for any
 * direct, indirect, incidental, special, exemplary, or consequential
 * damages (including, but not limited to, procurement of substitute
 * goods or services; loss of use, data, or profits; or business
 * interruption) however caused and on any theory of liability, whether
 * in contract, strict liability, or tort (including negligence or
 * otherwise) arising in any way out of the use of this software, even
 * if advised of the possibility of such damage.
 *
 */

#include <ipfixcol.h>
#include <libxml/parser.h>
#include <libxml/tree.h>
#include <stdbool.h>
#include <string.h>
#include <unistd.h>
#include <errno.h>
#include <ipfixcol/ipfix_message.h>

#include "forwarding.h"

/* API version constant */
IPFIXCOL_API_VERSION;

/* Identifier for MSG_* */
static const char *msg_module = "forwarding storage";

/**
 * \brief Get index to array of template record for given Template ID
 * \param[in] conf Plugin configuration
 * \param[in] tid Template ID
 * \param[in] type Template type
 * \return Index on success, -1 otherwise
 */
int forwarding_get_record_index(forwarding *conf, uint16_t tid, int type)
{
	int i, c;
	for (i = 0, c = 0; i < conf->records_max && c < conf->records_cnt; ++i) {
		if (conf->records[i] != NULL) {
			c++;
			if (conf->records[i]->record->template_id == tid && conf->records[i]->type == type) {
				return i;
			}
		}
	}

	return -1;
}

/**
 * \brief Get template record with given Template ID
 * \param[in] conf Plugin configuration
 * \param[in] tid Template ID
 * \param[in] type Template type
 * \return Pointer to template
 */
struct forwarding_template_record *forwarding_get_record(forwarding *conf, uint16_t tid, int type)
{
	int i = forwarding_get_record_index(conf, tid, type);
	if (i < 0) {
		return NULL;
	}
	return conf->records[i];
}

/**
 * \brief Remove template record with givet Template ID from array
 * \param[in] conf Plugin configuration
 * \param[in] tid Template ID
 * \param[in] type Template type
 */
void forwarding_remove_record(forwarding *conf, uint32_t tid, int type)
{
	int i = forwarding_get_record_index(conf, tid, type);
	if (i >= 0) {
		free(conf->records[i]);
		conf->records[i] = NULL;
		conf->records_cnt--;
	}
}

/**
 * \brief Add new template record into array
 * \param[in] conf Plugin configuration
 * \param[in] record New template record
 * \param[in] type Template type
 * \param[in] len Template records length
 * \return Pointer to inserted template record
 */
struct forwarding_template_record *forwarding_add_record(forwarding *conf, struct ipfix_template_record *record, int type, int len)
{
	int i;
	MSG_DEBUG(msg_module, "Adding %s ID %d", (type == TM_TEMPLATE) ? "template" : "options template", ntohs(record->template_id));
	if (conf->records_cnt == conf->records_max) {
		/* Array is full, need more memory */
		conf->records_max += 32;
		conf->records = realloc(conf->records, conf->records_max * sizeof(struct forwarding_template_record *));
		if (conf->records == NULL) {
			MSG_ERROR(msg_module, "Memory allocation failed (%s:%d)", __FILE__, __LINE__);
			return NULL;
		}

		/* Initialize new pointers */
		for (i = conf->records_cnt; i < conf->records_max; ++i) {
			conf->records[i] = NULL;
		}
	}

	/* Find place for template */
	for (i = 0; i < conf->records_max; ++i) {
		if (conf->records[i] == NULL) {
			conf->records[i] = calloc(1, sizeof(struct forwarding_template_record));
			if (conf->records[i] == NULL) {
				MSG_ERROR(msg_module, "Memory allocation failed (%s:%d)", __FILE__, __LINE__);
				return NULL;
			}

			conf->records[i]->record = record;
			conf->records[i]->type = type;
			conf->records[i]->length = len;
			conf->records_cnt++;
			return conf->records[i];
		}
	}

	return NULL;
}

/**
 * \brief Initialize template records array
 * \param[in] conf Plugin configuration
 * \return 0 on success
 */
int forwarding_init_records(forwarding *conf)
{
	conf->records_cnt = 0;
	conf->records_max = 32;

	conf->records = calloc(conf->records_max, sizeof(struct forwarding_template_record *));
	if (conf->records== NULL) {
		return 1;
	}

	return 0;
}

const char *get_default_port(forwarding *conf)
{
	return (conf->default_port != NULL) ? conf->default_port : DEFAULT_PORT;
}

const char *get_default_protocol(forwarding *conf)
{
	return (conf->default_protocol != NULL) ? conf->default_protocol : DEFAULT_PROTOCOL;
}

sisoconf *create_sender(forwarding *conf, const char *ip, const char *port)
{
	if (ip == NULL) {
		MSG_ERROR(msg_module, "IP address not specified");
		return NULL;
	}

	if (port == NULL) {
		port = get_default_port(conf);
	}

	const char *proto = get_default_protocol(conf);

	sisoconf *sender = siso_create();
	if (sender == NULL) {
		MSG_ERROR(msg_module, "Memory error - cannot create sender object");
		return NULL;
	}

	if (siso_create_connection(sender, ip, port, proto) != SISO_OK) {
		MSG_ERROR(msg_module, "%s", siso_get_last_err(sender));
		free(sender);
		return NULL;
	}

	return sender;
}

sisoconf *add_sender(forwarding *conf, sisoconf *sender)
{
	if (conf->senders_cnt == conf->senders_max) {
		conf->senders_max = (conf->senders_max == 0) ? 10 : conf->senders_max * 2;
		conf->senders = realloc(conf->senders, sizeof(sisoconf*) * conf->senders_max);
		if (conf->senders == NULL) {
			MSG_ERROR(msg_module, "Memory allocation failed (%s:%d)", __FILE__, __LINE__);
			return NULL;
		}
	}

	conf->senders[conf->senders_cnt++] = sender;
	return sender;
}

sisoconf *process_destination(forwarding *conf, xmlDoc *doc, xmlNodePtr node)
{
	const char *ip = NULL, *port = NULL;
	for (; node != NULL; node = node->next) {
		if (!xmlStrcmp(node->name, (const xmlChar *) "ip")) {
			if (ip) {
				free((void *) ip);
			}
			ip = (const char *) xmlNodeListGetString(doc, node->xmlChildrenNode, 1);
		} else if (!xmlStrcmp(node->name, (const xmlChar *) "port")) {
			if (port) {
				free((void *) port);
			}
			port = (const char *) xmlNodeListGetString(doc, node->xmlChildrenNode, 1);
		}
	}

	sisoconf *sender = create_sender(conf, ip, port);

	if (ip) {
		free((void *) ip);
	}

	if (port) {
		free((void *) port);
	}

	return sender;
}

void load_default_values(forwarding *conf, xmlDoc *doc, xmlNodePtr node)
{
	for (; node != NULL; node = node->next) {
		if (!xmlStrcmp(node->name, (const xmlChar *) "defaultPort")) {
			if (conf->default_port) {
				free((void *) conf->default_port);
			}
			conf->default_port = (const char *) xmlNodeListGetString(doc, node->xmlChildrenNode, 1);
		} else if (!xmlStrcmp(node->name, (const xmlChar *) "protocol")) {
			if (conf->default_protocol) {
				free((void *) conf->default_protocol);
			}
			conf->default_protocol = (const char *) xmlNodeListGetString(doc, node->xmlChildrenNode, 1);
		}
	}

	conf->udp_connection = strcasecmp(get_default_protocol(conf), "UDP") == 0;
	conf->distribution = DT_TO_ALL;
}

/**
 * \brief Initialize configuration by xml file
 * \param[in] conf Plugin configuration
 * \param[in] doc XML document file
 * \param[in] root XML root element
 * \return
 */
bool forwarding_init_conf(forwarding *conf, xmlDoc *doc, xmlNodePtr root)
{
	load_default_values(conf, doc, root->children);

	xmlNodePtr cur = root->children;
	xmlChar *aux_str = NULL;

	while (cur) {
		if (!xmlStrcmp(cur->name, (const xmlChar *) "destination")) {
			sisoconf *sender = process_destination(conf, doc, cur->children);
			if (sender == NULL || add_sender(conf, sender) == NULL) {
				return false;
			}
		} else if (!xmlStrcasecmp(cur->name, (const xmlChar *) "distribution")) {
			aux_str = xmlNodeListGetString(doc, cur->xmlChildrenNode, 1);
			if (!strcasecmp((const char *) aux_str, "RoundRobin")) {
				conf->distribution = DT_ROUND_ROBIN;
			}

		/* UDP configuration */
		} else if (!xmlStrcasecmp(cur->name, (const xmlChar *) "templateLifeTime")) {
			aux_str = xmlNodeListGetString(doc, cur->xmlChildrenNode, 1);
			conf->udp.template_life_time = atoi((char *) aux_str);
		} else if (!xmlStrcasecmp(cur->name, (const xmlChar *) "optionsTemplateLifeTime")) {
			aux_str = xmlNodeListGetString(doc, cur->xmlChildrenNode, 1);
			conf->udp.options_template_life_time = atoi((char *) aux_str);
		} else if (!xmlStrcasecmp(cur->name, (const xmlChar *) "templateLifePacket")) {
			aux_str = xmlNodeListGetString(doc, cur->xmlChildrenNode, 1);
			conf->udp.template_life_packet = atoi((char *) aux_str);
		} else if (!xmlStrcasecmp(cur->name, (const xmlChar *) "optionsTemplateLifePacket")) {
			aux_str = xmlNodeListGetString(doc, cur->xmlChildrenNode, 1);
			conf->udp.options_template_life_packet = atoi((char *) aux_str);

		/* Cases handled by load_default_values; avoid warnings in next if-statement */
		} else if (!xmlStrcasecmp(cur->name, (const xmlChar *) "defaultPort")
				|| !xmlStrcasecmp(cur->name, (const xmlChar *) "protocol")) {
			/* Do nothing */

		/* Report unknown elements */
		} else if (xmlStrcmp(cur->name, (const xmlChar *) "fileFormat")) {
			MSG_WARNING(msg_module, "Unknown element '%s'", cur->name);
		}

		if (aux_str) {
			xmlFree(aux_str);
			aux_str = NULL;
		}

		cur = cur->next;
	}

	if (conf->senders_cnt == 0) {
		MSG_ERROR(msg_module, "No valid destination found");
		return false;
	}

	if (forwarding_init_records(conf)) {
		return false;
	}

	return true;
}

/**
 * \brief Initialize plugin
 * \param[in] params Parameters
 * \param[out] config Plugin configuration
 * \return 0 on success
 */
int storage_init(char *params, void **config)
{
	forwarding *conf = NULL;
	xmlDoc *doc = NULL;
	xmlNodePtr root = NULL;

	MSG_DEBUG(msg_module, "Initialization");

	if (!params) {
		MSG_ERROR(msg_module, "Missing plugin configuration");
		return -1;
	}

	conf = calloc(1, sizeof(forwarding));
	if (!conf) {
		MSG_ERROR(msg_module, "Memory allocation failed (%s:%d)", __FILE__, __LINE__);
		return -1;
	}

	doc = xmlParseDoc(BAD_CAST params);
	if (!doc) {
		MSG_ERROR(msg_module, "Could not parse plugin configuration");
		free(conf);
		return -1;
	}

	root = xmlDocGetRootElement(doc);
	if (!root) {
		MSG_ERROR(msg_module, "Could not get plugin configuration root element");
		free(conf);
		return -1;
	}

	if (xmlStrcmp(root->name, (const xmlChar *) "fileWriter")) {
		MSG_ERROR(msg_module, "Plugin configuration root node != 'fileWriter'");
		goto init_err;
	}

	if (!forwarding_init_conf(conf, doc, root)) {
		goto init_err;
	}

	*config = conf;

	xmlFreeDoc(doc);
	return 0;

init_err:
	xmlFreeDoc(doc);
	free(conf);
	return -1;
}

/**
 * \brief Store everything - flush buffers
 * \param[in] config Plugin configuration
 * \return 0 on success
 */
int store_now(const void *config)
{
	(void) config;
	MSG_DEBUG(msg_module, "Flushing data");
	return 0;
}

/**
 * \brief Conver IPFIX message into packet
 * \param[in] msg IPFIX message structure
 * \param[out] packet_length Length of packet
 * \return pointer to packet
 */
void *msg_to_packet(const struct ipfix_message *msg, int *packet_length)
{
	int i, len, offset = 0;

	*packet_length = ntohs(msg->pkt_header->length);
	void *packet = calloc(1, *packet_length);
	if (!packet) {
		return NULL;
	}

	/* Copy header */
	memcpy(packet, msg->pkt_header, IPFIX_HEADER_LENGTH);
	offset += IPFIX_HEADER_LENGTH;

	/* Copy template sets */
	for (i = 0; i < MSG_MAX_TEMPL_SETS && msg->templ_set[i]; ++i) {
		len = ntohs(msg->templ_set[i]->header.length);
		memcpy(packet + offset, msg->templ_set[i], len);
		offset += len;
	}

	/* Copy option template sets */
	for (i = 0; i < MSG_MAX_OTEMPL_SETS && msg->opt_templ_set[i]; ++i) {
		len = ntohs(msg->opt_templ_set[i]->header.length);
		memcpy(packet + offset, msg->opt_templ_set[i], len);
		offset += len;
	}

	/* Copy data sets */
	for (i = 0; i < MSG_MAX_DATA_COUPLES && msg->data_couple[i].data_set; ++i) {
		len = ntohs(msg->data_couple[i].data_set->header.length);
		memcpy(packet + offset, msg->data_couple[i].data_set, len);
		offset += len;
	}

	return packet;
}

void send_data(sisoconf *sender, void *data, int length)
{
	if (siso_send(sender, data, length) != SISO_OK) {
		MSG_ERROR(msg_module, "%s", siso_get_last_err(sender));
	}
}

void send_except_one(forwarding *conf, void *data, int length, int except_index)
{
	for (int i = 0; i < conf->senders_cnt; ++i) {
		if (i != except_index) {
			send_data(conf->senders[i], data, length);
		}
	}
}

/**
 * \brief Check whether template should be sent
 * \param[in] conf Plugin configuration
 * \param[in] rec Forwarding template record
 * \return 0 if it wasnt sent
 */
int forwarding_udp_sent(forwarding *conf, struct forwarding_template_record *rec)
{
	uint32_t act_time = time(NULL);
	uint32_t life_time = (rec->type == TM_TEMPLATE) ?
			conf->udp.template_life_time : conf->udp.options_template_life_time;
	uint32_t life_packets = (rec->type == TM_TEMPLATE) ?
			conf->udp.template_life_packet : conf->udp.options_template_life_packet;

	/* Do we need to refresh the template? */
	if ((life_time && rec->last_sent + life_time <= act_time) ||
		(life_packets && rec->packets >= life_packets)) {
		/* Refresh needed, reset counters */
		rec->last_sent = act_time;
		rec->packets = 0;
		return 0;
	}

	return 1;
}

/**
<<<<<<< HEAD
 * \brief Checks whether template record was send earlier
 *
 * Also controls template updates and inserts not-sent records into array
 * Does not check UDP template lifetimes, just whether it was ever sent
=======
 * \brief Checks whether template record was sent before. Also controls template
 * updates and inserts non-sent records into array.
>>>>>>> 4b5cd704
 *
 * \param[in] conf Plugin configuration
 * \param[in] rec Template record
 * \param[in] len Template record's length
 * \param[in] type Template type
 * \return 0 if it wasnt sent
 */
int forwarding_record_sent(forwarding *conf, struct ipfix_template_record *rec, int len, int type)
{
	struct forwarding_template_record *aux_record;
	int i = forwarding_get_record_index(conf, rec->template_id, type);

	if (i >= 0) {
		if (tm_compare_template_records(conf->records[i]->record, rec)) {
<<<<<<< HEAD
			/* records are equal */
=======
			/* Records are equal */
			if (conf->udp_connection) {
				return forwarding_udp_sent(conf, conf->records[i]);
			}
>>>>>>> 4b5cd704
			return 1;
		}
		/* Stored record is old, update it */
		forwarding_remove_record(conf, conf->records[i]->record->template_id, type);
	}

	/* Store new record */
	struct ipfix_template_record *stored = calloc(1, len);
	if (!stored) {
		MSG_ERROR(msg_module, "Memory allocation failed (%s:%d)", __FILE__, __LINE__);
		return 0;
	}

	memmove(stored, rec, len);
	aux_record = forwarding_add_record(conf, stored, type, len);
	if (aux_record) {
		aux_record->last_sent = time(NULL);
	}
	return 0;
}

/**
 * \brief Remove template sets without any template records
 *
 * \param[in] msg IPFIX message
 */
void forwarding_remove_empty_sets(struct ipfix_message *msg)
{
	int i, j, len;
	for (i = 0, j = 0; i < MSG_MAX_TEMPL_SETS && msg->templ_set[i]; ++i) {
		len = ntohs(msg->templ_set[i]->header.length);
		if (len <= 4) {
			/* Set correct message length */
			msg->pkt_header->length = htons(ntohs(msg->pkt_header->length) - len);

			/* Shift all template sets behind this (there must not be hole) */
			for (j = i; j < MSG_MAX_TEMPL_SETS - 1 && msg->templ_set[j]; ++j) {
				msg->templ_set[j] = msg->templ_set[j + 1];
			}
		}
	}
}

/**
 * \brief Process each (options) template
 *
 * \param[in] rec Template record
 * \param[in] rec_len Record's length
 * \param[in] data processor's data
 */
void forwarding_process_template(uint8_t *rec, int rec_len, void *data)
{
	struct forwarding_process *proc = (struct forwarding_process *) data;
	/* Do not copy the template when it was already sent.
	 * UDP templates are added based on their lifetime elsewhere */
	if (forwarding_record_sent(proc->conf, (struct ipfix_template_record *) rec, rec_len, proc->type)) {
		return;
	}

	memcpy(proc->msg + proc->offset, rec, rec_len);
	proc->offset += rec_len;
	proc->length += rec_len;
}

/**
 * \brief Remove templates already sent in past (TCP only)
 * It also saves observed templates into internal array and
 * copies new templates to output message
 *
 * \param[in] conf Plugin configuration
 * \param[in] msg IPFIX message
 * \param[in] new_msg new IPFIX message
 * \return Length of new message
 */
int forwarding_remove_sent_templates(forwarding *conf, const struct ipfix_message *msg, uint8_t *new_msg)
{
	int i;
	struct forwarding_process proc;
	struct ipfix_template_set *templ_set;
	struct ipfix_options_template_set *otempl_set;

	proc.conf = conf;
	proc.msg = new_msg;
	proc.offset = IPFIX_HEADER_LENGTH;

	/* Copy unsent templates to new message */
	proc.type = TM_TEMPLATE;
	for (i = 0; i < MSG_MAX_TEMPL_SETS && msg->templ_set[i] != NULL; ++i) {
		memcpy(proc.msg + proc.offset, &(msg->templ_set[i]->header), 4);
		templ_set = (struct ipfix_template_set *) (proc.msg + proc.offset);
		proc.offset += 4;
		proc.length = 4;

		template_set_process_records(msg->templ_set[i], TM_TEMPLATE, &forwarding_process_template, (void *) &proc);

		/* Empty set; only set header was added */
		if (proc.length == 4) {
			proc.offset = proc.length;
			continue;
		}

		/* Update set length in set header (due to potentially removed templates) */
		templ_set->header.length = htons(proc.length);
	}

	/* Copy unsent option templates to new message */
	proc.type = TM_OPTIONS_TEMPLATE;
	for (i = 0; i < MSG_MAX_OTEMPL_SETS && msg->opt_templ_set[i]; ++i) {
		memcpy(proc.msg + proc.offset, &(msg->opt_templ_set[i]->header), 4);
		otempl_set = (struct ipfix_options_template_set *) (proc.msg + proc.offset);
		proc.offset += 4;
		proc.length = 4;

		template_set_process_records((struct ipfix_template_set *) msg->opt_templ_set[i], TM_OPTIONS_TEMPLATE, &forwarding_process_template, (void *) &proc);

		/* Empty set; only set header was added */
		if (proc.length == 4) {
			proc.offset = proc.length;
			continue;
		}

		/* Update set length in set header (due to potentially removed templates) */
		otempl_set->header.length = htons(proc.length);
	}

	return proc.offset;
}

/**
 * \brief Add (option) template set into message
 * \param[in] msg IPFIX message
 * \param[in] set (Option) Template set
 */
void forwarding_add_set(struct ipfix_message *msg, struct ipfix_template_set *set)
{
	int i;

	/* Find first empty slot */
	for (i = 0; i < MSG_MAX_TEMPL_SETS && msg->templ_set[i]; ++i);

	if (i == MSG_MAX_TEMPL_SETS) {
		MSG_ERROR(msg_module, "Could not add template to IPFIX message; message already contains %u templates", MSG_MAX_TEMPL_SETS);
	} else {
		msg->templ_set[i] = set;
		msg->pkt_header->length = htons(ntohs(msg->pkt_header->length) + ntohs(set->header.length));
	}
}

/**
 * \brief Add templates according to udp_conf (life time && life packets)
 * \param[in] conf Plugin configuration
 * \param[in] msg IPFIX message
 * \param[in] new_msg new IPFIX message
 * \param[in] offset offset of new message
 * \return new offset
 */
int forwarding_update_templates(forwarding *conf, const struct ipfix_message *msg, uint8_t *new_msg, int offset)
{
	int i, tid, tset_len = 4, otset_len = 4;
	struct ipfix_template_set *templ_set = NULL, *option_set = NULL;
	struct forwarding_template_record *rec = NULL;

	/* Check each used template */
	for (i = 0; i < MSG_MAX_DATA_COUPLES && msg->data_couple[i].data_set; ++i) {
		if (!msg->data_couple[i].data_template) {
			/* Data set without template, skip it */
			continue;
		}
		tid = ntohs(msg->data_couple[i].data_template->template_id);
		rec = forwarding_get_record(conf, tid, msg->data_couple[i].data_template->template_type);
		if (!rec) {
			/* Data without template */
			continue;
		}

		rec->packets++;

		if (forwarding_udp_sent(conf, rec)) {
			/* Template doesnt need to be sent */
			continue;
		}

		/* Send template - add it to (options) template set */
		if (rec->type == TM_TEMPLATE) {
			templ_set = realloc(templ_set, tset_len + rec->length);
			memcpy((uint8_t *) templ_set + tset_len, rec->record, rec->length);
			tset_len += rec->length;
		} else {
			option_set = realloc(option_set, otset_len + rec->length);
			memcpy((uint8_t *) option_set + otset_len, rec->record, rec->length);
			otset_len += rec->length;
		}
	}

	/* Add sets into IPFIX message */
	if (templ_set) {
		templ_set->header.flowset_id = htons(IPFIX_TEMPLATE_FLOWSET_ID);
		templ_set->header.length = htons(tset_len);
		memcpy(new_msg + offset, templ_set, tset_len);
		free(templ_set);
		offset += tset_len;
	}

	if (option_set) {
		option_set->header.flowset_id = htons(IPFIX_OPTION_FLOWSET_ID);
		option_set->header.length = htons(otset_len);
		memcpy(new_msg + offset, option_set, otset_len);
		free(option_set);
		offset += otset_len;
	}

	return offset;
}

void send_packet(forwarding *conf, void *msg, int length, int templ_only_len)
{
	switch (conf->distribution) {
	case DT_ROUND_ROBIN:
		/**
		 * Round Robin:
		 * send packet to only 1 destination.
		 * next packet will be sent to the next destination.
		 * Template sets MUST be sent to ALL destinations.
		 * Templates are ALWAYS before data sets so we don't need to
		 * copy them to other IPFIX packet. We can only change packet length.
		 */
		if (length == templ_only_len) {
			send_except_one(conf, msg, length, -1);
			break;
		}

		send_data(conf->senders[conf->sender_index], msg, length);

		if (templ_only_len > IPFIX_HEADER_LENGTH) {
			((struct ipfix_header *) msg)->length = htons(templ_only_len);
			send_except_one(conf, msg, templ_only_len, conf->sender_index);
		}

		conf->sender_index++;
		if (conf->sender_index == conf->senders_cnt) {
			conf->sender_index = 0;
		}
		break;
	default:
		/**
		 * Send data to ALL destinations
		 */
		send_except_one(conf, msg, length, -1);
		break;
	}
}

/**
 * \brief Store packet - make packet from message and write it into socket
 * \param[in] config Plugin configuration
 * \param[in] ipfix_msg IPFIX message
 * \param[in] template_mgr Template manager
 * \return 0 on success
 */
int store_packet(void *config, const struct ipfix_message *ipfix_msg,
		const struct ipfix_template_mgr *template_mgr)
{
	(void) template_mgr;
	forwarding *conf = (forwarding *) config;
	uint16_t length = 0, i, setlen, templ_only_len;

	uint8_t *new_msg = malloc(MSG_MAX_LENGTH);
	if (!new_msg) {
		MSG_ERROR(msg_module, "Memory allocation failed (%s:%d)", __FILE__, __LINE__);
		return 1;
	}

	memcpy(new_msg, ipfix_msg->pkt_header, IPFIX_HEADER_LENGTH);
	length += IPFIX_HEADER_LENGTH;

	/* Process new templates. Remove already sent templates in TCP */
	length = forwarding_remove_sent_templates(conf, ipfix_msg, new_msg);

	if (conf->udp_connection) {
		/* Add timeouted templates for UDP */
		length = forwarding_update_templates(conf, ipfix_msg, new_msg, length);
	}

	templ_only_len = length;

	/* Copy data sets */
	for (i = 0; i < MSG_MAX_DATA_COUPLES && ipfix_msg->data_couple[i].data_set; ++i) {
		setlen = ntohs(ipfix_msg->data_couple[i].data_set->header.length);
		memcpy(new_msg + length, ipfix_msg->data_couple[i].data_set, setlen);
		length += setlen;
	}

	((struct ipfix_header *) new_msg)->length = htons(length);

	/* Send data */
	send_packet(conf, new_msg, length, templ_only_len);
	free(new_msg);

	return 0;
}


/**
 * \brief Close plugin
 * \param[in] config Plugin configuration
 * \return 0 on success
 */
int storage_close(void **config)
{
	MSG_DEBUG(msg_module, "CLOSE");
	forwarding *conf = (forwarding *) *config;

	int i, c;
	for (i = 0, c = 0; i < conf->records_max && c < conf->records_cnt; ++i) {
		if (conf->records[i]) {
			c++;
			free(conf->records[i]->record);
			free(conf->records[i]);
		}
	}

	for (i = 0; i < conf->senders_cnt; ++i) {
		siso_destroy(conf->senders[i]);
	}

	if (conf->default_port) {
		free((void *) conf->default_port);
	}

	if (conf->default_protocol) {
		free((void *) conf->default_protocol);
	}
	
	free(conf->senders);
	free(conf->records);
	free(conf);

	*config = NULL;

	return 0;
}<|MERGE_RESOLUTION|>--- conflicted
+++ resolved
@@ -504,15 +504,9 @@
 }
 
 /**
-<<<<<<< HEAD
- * \brief Checks whether template record was send earlier
- *
- * Also controls template updates and inserts not-sent records into array
- * Does not check UDP template lifetimes, just whether it was ever sent
-=======
  * \brief Checks whether template record was sent before. Also controls template
  * updates and inserts non-sent records into array.
->>>>>>> 4b5cd704
+ * Does not check UDP template lifetimes, just whether it was ever sent
  *
  * \param[in] conf Plugin configuration
  * \param[in] rec Template record
@@ -527,14 +521,7 @@
 
 	if (i >= 0) {
 		if (tm_compare_template_records(conf->records[i]->record, rec)) {
-<<<<<<< HEAD
-			/* records are equal */
-=======
 			/* Records are equal */
-			if (conf->udp_connection) {
-				return forwarding_udp_sent(conf, conf->records[i]);
-			}
->>>>>>> 4b5cd704
 			return 1;
 		}
 		/* Stored record is old, update it */
